# Changelog

## Unreleased

### Added

<<<<<<< HEAD
+ core: `Reducer` as message based alternative to `SharedState`
=======
+ core: Runtimes of `Component`s and `AsyncComponents` can now be detached for a static lifetime
>>>>>>> 8d4340e0
+ core: Add `ComponentStream` as alternative to `Controller` that implements `Stream` for async message handling
+ core: Added asynchronous components including macro support
+ core: Add `gnome_42` and `gnome_43` feature flags
+ core: Implement `RelmContainerExt` for `adw::Squeezer`
+ core: Implement `RelmSetChildExt` for `gtk::WindowHandle`
+ macros: Auto-generate the name of the `Widgets` type if possible

### Changed

+ core: Add `gnome_42` and `gnome_43` feature flags
+ core: Rename `OnDestroy` to `RelmObjectExt`
+ core: Remove `EmptyRoot` in favor of the unit type
+ macros: Allow using methods calls as widget initializers in the `view` macro
+ macros: Explicitly using `visibility` as attribute name is no longer supported

### Fixed

+ all: Fix doc builds on docs.rs and add a CI job to prevent future doc failures
+ core: Fix various bugs related to component shutdown
+ core: `shutdown` on `Component` now works as expected
+ core: `transient_for` on `ComponentBuilder` now works properly when called after the application has been initialized
+ core: `shutdown` on `FactoryComponent` now works as expected
+ macros: Mark template children of public widget templates as public as well
+ macros: Only get template children in scope when they are actually used
+ macros: Fix type parsing after arrow operator in widget assignments

## 0.5.0-beta.4 - 2022-10-24

### Added

+ core: Added `dox` feature to be able to build the docs without the dependencies
+ core: Added widget templates
+ core: Allow changing the priority of event loops of components
+ core: Impl `ContainerChild` and `RelmSetChildExt` for `adw::ToastOverlay`
+ components: Added `dox` feature to be able to build the docs without the dependencies
+ examples: Add libadwaita Leaflet sidebar example
+ examples: Port entry, actions and popover examples to 0.5

### Changed

+ core: Improved `DrawHandler`
+ core: Made the `macros` feature a default feature
+ core: Remove async-oneshot dependency and replace it with tokio's oneshot channel
+ core: Remove WidgetPlus in favor of RelmWidgetExt
+ core: Add convenience getter-methods to Controller
+ core: `add_action` of `RelmActionGroup` now takes a reference to a `RelmAction` as a parameter
+ examples: Many improvements
+ macros: `parse_with_path`, `update_stream`, `inject_view_code` and `generate_tokens` take references for some of their parameters
+ artwork: Update logo

### Fixed

+ macros: Fix usage of RelmContainerExt with local_ref attribute
+ macros: Report RelmContainerExt error at the correct span

## 0.5.0-beta.3 - 2022-9-28

### Added

+ core: Add `iter_mut` to `FactoryVecDeque`
+ core: Impl extension traits and `FactoryView` for `adw::PreferencesGroup`
+ core: Add a `prelude` module that contains commonly imported traits and types
+ core: Implement RelmContainerExt for Leaflet, Carousel and TabView
+ core: Add `iter()` method to `FactoryVecDeque`
+ core: Add getter for global application to simplify graceful shutdown of applications
+ core: Add MessageBroker type to allow communication between components on different levels
+ core: Return a clone of the `DynamicIndex` after inserting into a factory
+ macros: Add shorthand syntax for simple input messages
+ macros: Add chain attribute for properties
+ components: Add `SimpleComboBox` type as a more idiomatic wrapper around `gtk::ComboBoxText`
+ components: Port `OpenButton` to 0.5
+ book: Many chapters ported to 0.5

### Changed

+ core: Improve `SharedState` interface and prefer method names related to `RwLock`
+ core: Remove Debug requirement for FactoryComponent
+ core: Remove `input` and `output` fields on `ComponentSender` and `FactoryComponentSender` in favor of `input_sender` and `output_sender` methods
+ core: Make `ComponentSender` and `FactoryComponentSender` structs instead of type aliases
+ core: Increase MSRV to 1.63 to match the gtk4 crate
+ core: Rename `ParentMsg` and `output_to_parent_msg` to `ParentInput` and `output_to_parent_input`, respectively.
+ core: Do not call `gtk_init` and `adw_init` in favor of the application startup handler
+ core: Remove `Application` type alias in favor of `gtk::Application`
+ core: Make `app` field on `RelmApp` private
+ core: Use late initialization for transient_for and its native variant
+ core: Rename InitParams to Init in SimpleComponent and Worker too
+ macros: Don't generate dead code in the widgets struct
+ macros: Improve error reporting on invalid trait implementations

### Fixed

+ core: Append children for `gtk::Dialog` to its content area instead of using `set_child`
+ macros: Fix returned widgets assignment in the view macro

### Misc

+ all: Use more clippy lints and clean up the code in general

## 0.5.0-beta.2 - 2022-8-12

### Added

+ core: Add oneshot_command method to ComponentSender
+ core: Implement FactoryView for adw::Carousel
+ components: Complete port to 0.5
+ examples: More examples ported to 0.5

### Changed

+ core: Rename InitParams to Init
+ core: Pass senders by value
+ core: Make factories use FactoryComponentSender instead of individual senders for input and output
+ core: Remove generics from FactoryComponent

### Fixed

+ macros: Fix unsoundness with thread local memory

## 0.5.0-beta.1 - 2022-7-26

### Added

+ core: Introduce commands

### Changed

+ core: The Component trait replaces AppUpdate, ComponentUpdate, AsyncComponentUpdate, MessageHandler, MicroModel, MicroWidgets, Components and Widgets
+ core: Replace FactoryPrototype with FactoryComponent
+ core: Drop FactoryVec and make FactoryVecDeque easier to use
+ core: Improved component initialization and lifecycle
+ macros: Replace iterate, track and watch with attributes
+ macros: Replace args! with only parenthesis
+ macros: Improved macro syntax
+ examples: Many rewrites for the new version

## 0.4.4 - 2022-3-30

### Changed

+ all: Repositories were transferred to the Relm4 organization

### Fixed

+ macros: Don't interpret expr != expr as macro
+ core: Always initialize GTK/Libadwaita before running apps
+ macros: Some doc link fixes

## 0.4.3 - 2022-3-13

### Added

+ core: Add WidgetRef trait to make AsRef easier accessible for widgets
+ macros: Destructure widgets in Widgets::view

### Fixed

+ macros: Use correct widget type in derive macro for components
+ macros: Fix parsing of `property: value == other,` expressions
+ core: Fixed the position type for TabView
+ core: Fixed state changes in FactoryVec (by [V02460](https://github.com/V02460))
+ macros: Parse whole expressions instead of just literals

## 0.4.2 - 2022-2-4

### Added

+ macros: The view macro now allows dereferencing widgets with *

### Fixed

+ core: Fixed clear method of FactoryVec
+ macros: The micro_component macro now parses post_view correctly
+ macros: Fix the ordering of properties in the view macro
+ macros: Fix the ordering of widget assignments in the view macro

## 0.4.1 - 2022-1-17

### Added

+ macros: Improved documentation

### Fixed

+ core: Action macros now include the required traits themselves
+ macros: Allow connecting events in the view macro

## 0.4.0 - 2022-1-16

### Added

+ all: Update gtk4-rs to v0.4
+ core: Introduce the "macro" feature as alternative to using relm4-macros separately
+ macros: Add a macros for MicroComponents and Factories
+ macros: Add a post_view function to execute code after the view code of the macro
+ macros: Allow using the view and menu macros independently from the widget macro
+ macros: Allow using mutable widgets in view
+ macros: Improve error messages for anonymous widgets

### Changed

+ core: Renamed methods of the FactoryPrototype trait to better match with the rest of Relm4
+ macros: manual_view is now called pre_view
+ book: Reworked introduction and first chapter

### Fixed

+ core: Fix panic caused by the clear method of FactoryVecDeque

## 0.4.0-beta.3 - 2021-12-28

### Added

+ core: A factory view implementation for libadwaita's StackView
+ macros: Allow early returns in manual_view (by [euclio](https://github.com/euclio))

### Changed

+ core: Make GTK's command line argument handling optional (by [euclio](https://github.com/euclio))
+ core: DynamicIndex now implements Send but panics when used on other threads

## 0.4.0-beta.2 - 2021-11-26

+ macros: Add optional returned widget syntax

## 0.4.0-beta.1 - 2021-11-21

### Added

+ core: Micro components
+ core: Type safe actions API
+ macros: Menu macro for creating menus
+ macros: New returned widget syntax
+ examples Micro components example

### Changed

+ core: Initialize widgets from the outermost components to the app
+ macros: component! removed and parent! was added instead

### Removed

+ core: RelmComponent::with_new_thread

## 0.2.1 - 2021-10-17

### Added

+ core: Added sender method to RelmComponent
+ macros: New shorthand tracker syntax
+ macros: Allow generic function parameters in properties

### Changed

+ core: Use adw::Application when "libadwaita" feature is active

## 0.2.0 - 2021-10-09

### Changed

+ core: Pass model in connect_components function of the Widgets trait
+ core: Mini rework of factories
+ core: Removed DefaultWidgets trait in favor of Default implementations in gkt4-rs
+ book: Many book improvements by [tronta](https://github.com/tronta)

### Added

+ core: Added with_app method that allows passing an existing gtk::Application to Relm4
+ core: Methods to access the widgets of components
+ core: Re-export for gtk
+ macros: Support named arguments in the widget macro (by [mskorkowski](https://github.com/mskorkowski))
+ macros: Support usage of re-export paths in the widget macro (by [mskorkowski](https://github.com/mskorkowski))
+ macros: Added error message when confusing `=` and `:`
+ macros: Allow usage of visibilities other than pub
+ macros: New pre_connect_components and post_connect_components for manual components code

### Fixed

+ macros: Parsing the first widget should now always work as expected
+ macros: [#20](https://github.com/Relm4/relm4/issues/20) Fix wrong order when using components in the widget macro

## 0.1.0 - 2021-09-06

### Added

+ core: Added message handler type
+ core: More methods for factory data structures
+ macros: Add syntax for connecting events with components
+ examples: Stack example
+ book: Added macro expansion chapter

### Changed

+ book: Added message handler chapter and reworked the threads and async chapter
+ book: Many book improvements by [tronta](https://github.com/tronta)
+ core: The send! macro no longer clones the sender
+ macros: Make fields of public widgets public
+ components: Use &'static str instead of String for configurations
+ examples: Many improvements

### Fixed

+ macros: Use fully qualified syntax for factories
+ macros: Passing additional arguments now works for components and other properties, too.

## 0.1.0-beta.9 - 2021-08-24

### Added

+ components: Open button with automatic recent files list
+ components: Removed trait duplication and added more docs
+ core: Iterators added to factory data structures
+ core: More widgets added as FactoryView

### Changed

+ book: Many book improvements by [tronta](https://github.com/tronta)
+ core: Removed class name methods from WidgetPlus [#14](https://github.com/Relm4/relm4/pull/14)

### Fixed

+ macros: Parsing additional fields should be more stable now
+ macros: Widgets can not include comments at the top

## 0.1.0-beta.8 - 2021-08-20

### Added

+ core: Support for libadwaita 🎉
+ macros: Fully qualified syntax for trait disambiguation
+ macros: Allow passing additional arguments to widget initialization (useful e.g. for grids)
+ book: Reusable components and widget macro reference chapters

### Changed

+ macros: Improved error messages

## 0.1.0-beta.7 - 2021-08-19

### Added

+ book: Factory, components, worker and thread + async chapters

### Changed

+ core: get and get_mut of FactoryVec and FactoryVecDeque now return an Option to prevent panics

### Fixed

+ macros: Fixed components
+ core: Fixed unsound removal of elements in FactoryVecDeque


## 0.1.0-beta.6 - 2021-08-18

### Changed

+ core: Improved and adjusted the FactoryPrototype trait

### Added

+ core: Added the FactoryListView trait for more flexibility
+ core: Added a FactoryVecDeque container
+ core: Implemented FactoryView and FactoryListView for more widgets
+ examples: More examples

### Fixed

+ macros: Fixed the factory! macro

## 0.1.0-beta.5 - 2021-08-15

### Added

+ core: Drawing handler for gtk::DrawingArea
+ core: New CSS methods in WidgetPlus trait
+ examples: Many new examples

### Changed

+ core: Many doc improvements
+ macros: Improved tracker! macro<|MERGE_RESOLUTION|>--- conflicted
+++ resolved
@@ -4,13 +4,10 @@
 
 ### Added
 
-<<<<<<< HEAD
-+ core: `Reducer` as message based alternative to `SharedState`
-=======
++ core: Add `Reducer` as message based alternative to `SharedState`
 + core: Runtimes of `Component`s and `AsyncComponents` can now be detached for a static lifetime
->>>>>>> 8d4340e0
 + core: Add `ComponentStream` as alternative to `Controller` that implements `Stream` for async message handling
-+ core: Added asynchronous components including macro support
++ core: Add asynchronous components including macro support
 + core: Add `gnome_42` and `gnome_43` feature flags
 + core: Implement `RelmContainerExt` for `adw::Squeezer`
 + core: Implement `RelmSetChildExt` for `gtk::WindowHandle`
