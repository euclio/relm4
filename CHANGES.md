# Changelog

## Unreleased

<<<<<<< HEAD
+ macros: Add shorthand syntax for simple input messages
=======
+ core: Improve `SharedState` interface and prefer method names related to `RwLock`
>>>>>>> 825345d0
+ macros: Don't generate dead code in the widgets struct
+ macros: Improve error reporting on invalid trait implementations
+ macros: Add chain attribute for properties
+ core: Add `iter_mut` to `FactoryVecDeque`
+ core: Remove Debug requirement for FactoryComponent
+ core: Impl extension traits and `FactoryView` for `adw::PreferencesGroup`
+ components: Add `SimpleComboBox` type as a more idiomatic wrapper around `gtk::ComboBoxText`
+ core: Append children for `gtk::Dialog` to its content area instead of using `set_child`
+ core: Remove `input` and `output` fields on `ComponentSender` and `FactoryComponentSender` in favor of `input_sender` and `output_sender` methods
+ core: Make `ComponentSender` and `FactoryComponentSender` structs instead of type aliases
+ core: Add a `prelude` module that contains commonly imported traits and types
+ core: Increase MSRV to 1.63 to match the gtk4 crate
+ core: Implement RelmContainerExt for Leaflet, Carousel and TabView
+ components: Port `OpenButton` to 0.5
+ core: Add `iter()` method to `FactoryVecDeque`
+ core: Rename `ParentMsg` and `output_to_parent_msg` to `ParentInput` and `output_to_parent_input`, respectively.
+ core: Do not call `gtk_init` and `adw_init` in favor of the application startup handler
+ core: Remove `Application` type alias in favor of `gtk::Application`
+ core: Make `app` field on `RelmApp` private
+ core: Use late initialization for transient_for and its native variant
+ core: Add getter for global application to simplify graceful shutdown of applications
+ core: Add MessageBroker type to allow communication between components on different levels
+ core: Rename InitParams to Init in SimpleComponent and Worker too
+ core: Return a clone of the `DynamicIndex` after inserting into a factory
+ macros: Fix returned widgets assignment in the view macro

## 0.5.0-beta.2 - 2022-8-12

+ core: Rename InitParams to Init
+ core: Add oneshot_command method to ComponentSender
+ core: Pass senders by value
+ core: Make factories use FactoryComponentSender instead of individual senders for input and output
+ core: Remove generics from FactoryComponent
+ core: Implement FactoryView for adw::Carousel
+ macros: Fix unsoundness with thread local memory
+ components: Complete port to 0.5
+ examples: More examples ported to 0.5

## 0.5.0-beta.1 - 2022-7-26

+ core: The Component trait replaces AppUpdate, ComponentUpdate, AsyncComponentUpdate, MessageHandler, MicroModel, MicroWidgets, Components and Widgets
+ core: Replace FactoryPrototype with FactoryComponent
+ core: Drop FactoryVec and make FactoryVecDeque easier to use
+ core: Introduce commands
+ core: Improved component initialization and lifecycle
+ macros: Replace iterate, track and watch with attributes
+ macros: Replace args! with only parenthesis
+ macros: Improved macro syntax
+ examples: Many rewrites for the new version

## 0.4.4 - 2022-3-30

## Changed

+ all: Repositories were transferred to the Relm4 organization

### Fixed

+ macros: Don't interpret expr != expr as macro
+ core: Always initialize GTK/Libadwaita before running apps
+ macros: Some doc link fixes

## 0.4.3 - 2022-3-13

### Added

+ core: Add WidgetRef trait to make AsRef easier accessible for widgets
+ macros: Destructure widgets in Widgets::view

### Fixed

+ macros: Use correct widget type in derive macro for components
+ macros: Fix parsing of `property: value == other,` expressions
+ core: Fixed the position type for TabView
+ core: Fixed state changes in FactoryVec (by [V02460](https://github.com/V02460))
+ macros: Parse whole expressions instead of just literals

## 0.4.2 - 2022-2-4

### Added

+ macros: The view macro now allows dereferencing widgets with *

### Fixed

+ core: Fixed clear method of FactoryVec
+ macros: The micro_component macro now parses post_view correctly
+ macros: Fix the ordering of properties in the view macro
+ macros: Fix the ordering of widget assignments in the view macro

## 0.4.1 - 2022-1-17

#### Added

+ macros: Improved documentation

### Fixed

+ core: Action macros now include the required traits themselves
+ macros: Allow connecting events in the view macro

## 0.4.0 - 2022-1-16

### Added

+ all: Update gtk4-rs to v0.4
+ core: Introduce the "macro" feature as alternative to using relm4-macros separately
+ macros: Add a macros for MicroComponents and Factories
+ macros: Add a post_view function to execute code after the view code of the macro
+ macros: Allow using the view and menu macros independently from the widget macro
+ macros: Allow using mutable widgets in view
+ macros: Improve error messages for anonymous widgets

### Changed

+ core: Renamed methods of the FactoryPrototype trait to better match with the rest of Relm4
+ macros: manual_view is now called pre_view
+ book: Reworked introduction and first chapter

### Fixed

+ core: Fix panic caused by the clear method of FactoryVecDeque

## 0.4.0-beta.3 - 2021-12-28

### Added

+ core: A factory view implementation for libadwaita's StackView
+ macros: Allow early returns in manual_view (by [euclio](https://github.com/euclio))

### Changed

+ core: Make GTK's command line argument handling optional (by [euclio](https://github.com/euclio))
+ core: DynamicIndex now implements Send but panics when used on other threads

## 0.4.0-beta.2 - 2021-11-26

+ macros: Add optional returned widget syntax

## 0.4.0-beta.1 - 2021-11-21

### Added

+ core: Micro components
+ core: Type safe actions API
+ macros: Menu macro for creating menus
+ macros: New returned widget syntax
+ examples Micro components example

### Changed

+ core: Initialize widgets from the outermost components to the app
+ macros: component! removed and parent! was added instead

### Removed

+ core: RelmComponent::with_new_thread

## 0.2.1 - 2021-10-17

### Added

+ core: Added sender method to RelmComponent
+ macros: New shorthand tracker syntax
+ macros: Allow generic function parameters in properties

### Changed

+ core: Use adw::Application when "libadwaita" feature is active

## 0.2.0 - 2021-10-09

### Changed

+ core: Pass model in connect_components function of the Widgets trait
+ core: Mini rework of factories
+ core: Removed DefaultWidgets trait in favor of Default implementations in gkt4-rs
+ book: Many book improvements by [tronta](https://github.com/tronta)

### Added

+ core: Added with_app method that allows passing an existing gtk::Application to Relm4
+ core: Methods to access the widgets of components
+ core: Re-export for gtk
+ macros: Support named arguments in the widget macro (by [mskorkowski](https://github.com/mskorkowski))
+ macros: Support usage of re-export paths in the widget macro (by [mskorkowski](https://github.com/mskorkowski))
+ macros: Added error message when confusing `=` and `:`
+ macros: Allow usage of visibilities other than pub
+ macros: New pre_connect_components and post_connect_components for manual components code

### Fixed

+ macros: Parsing the first widget should now always work as expected
+ macros: [#20](https://github.com/Relm4/relm4/issues/20) Fix wrong order when using components in the widget macro

## 0.1.0 - 2021-09-06

### Added

+ core: Added message handler type
+ core: More methods for factory data structures
+ macros: Add syntax for connecting events with components
+ examples: Stack example
+ book: Added macro expansion chapter

### Changed

+ book: Added message handler chapter and reworked the threads and async chapter
+ book: Many book improvements by [tronta](https://github.com/tronta)
+ core: The send! macro no longer clones the sender
+ macros: Make fields of public widgets public
+ components: Use &'static str instead of String for configurations
+ examples: Many improvements

### Fixed

+ macros: Use fully qualified syntax for factories
+ macros: Passing additional arguments now works for components and other properties, too.

## 0.1.0-beta.9 - 2021-08-24

### Added

+ components: Open button with automatic recent files list
+ components: Removed trait duplication and added more docs
+ core: Iterators added to factory data structures
+ core: More widgets added as FactoryView

### Changed

+ book: Many book improvements by [tronta](https://github.com/tronta)
+ core: Removed class name methods from WidgetPlus [#14](https://github.com/Relm4/relm4/pull/14)

### Fixed

+ macros: Parsing additional fields should be more stable now
+ macros: Widgets can not include comments at the top

## 0.1.0-beta.8 - 2021-08-20

### Added

+ core: Support for libadwaita 🎉
+ macros: Fully qualified syntax for trait disambiguation
+ macros: Allow passing additional arguments to widget initialization (useful e.g. for grids)
+ book: Reusable components and widget macro reference chapters

### Changed

+ macros: Improved error messages

## 0.1.0-beta.7 - 2021-08-19

### Added

+ book: Factory, components, worker and thread + async chapters

### Changed

+ core: get and get_mut of FactoryVec and FactoryVecDeque now return an Option to prevent panics

### Fixed

+ macros: Fixed components
+ core: Fixed unsound removal of elements in FactoryVecDeque


## 0.1.0-beta.6 - 2021-08-18

### Changed

+ core: Improved and adjusted the FactoryPrototype trait

### Added

+ core: Added the FactoryListView trait for more flexibility
+ core: Added a FactoryVecDeque container
+ core: Implemented FactoryView and FactoryListView for more widgets
+ examples: More examples

### Fixed

+ macros: Fixed the factory! macro

## 0.1.0-beta.5 - 2021-08-15

### Added

+ core: Drawing handler for gtk::DrawingArea
+ core: New CSS methods in WidgetPlus trait
+ examples: Many new examples

### Changed

+ core: Many doc improvements
+ macros: Improved tracker! macro<|MERGE_RESOLUTION|>--- conflicted
+++ resolved
@@ -2,11 +2,8 @@
 
 ## Unreleased
 
-<<<<<<< HEAD
 + macros: Add shorthand syntax for simple input messages
-=======
 + core: Improve `SharedState` interface and prefer method names related to `RwLock`
->>>>>>> 825345d0
 + macros: Don't generate dead code in the widgets struct
 + macros: Improve error reporting on invalid trait implementations
 + macros: Add chain attribute for properties
