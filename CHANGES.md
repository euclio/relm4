--- conflicted
+++ resolved
@@ -4,9 +4,7 @@
 
 ### Added
 
-<<<<<<< HEAD
 + core: `Reducer` as message based alternative to `SharedState`
-=======
 + core: Add `ComponentStream` as alternative to `Controller` that implements `Stream` for async message handling
 + core: Added asynchronous components including macro support
 + core: Add `gnome_42` and `gnome_43` feature flags
@@ -19,7 +17,6 @@
 + core: Add `gnome_42` and `gnome_43` feature flags
 + macros: Allow using methods calls as widget initializers in the `view` macro
 + macros: Explicitly using `visibility` as attribute name is no longer supported
->>>>>>> 84d3372c
 
 ### Fixed
 
