# Changelog

## Unreleased

<<<<<<< HEAD
+ core: Add convenience getter-methods to Controller
=======
+ macros: Add shorthand syntax for simple input messages
+ core: Improve `SharedState` interface and prefer method names related to `RwLock`
>>>>>>> e9725b86
+ macros: Don't generate dead code in the widgets struct
+ macros: Improve error reporting on invalid trait implementations
+ macros: Add chain attribute for properties
+ core: Add `iter_mut` to `FactoryVecDeque`
+ core: Remove Debug requirement for FactoryComponent
+ core: Impl extension traits and `FactoryView` for `adw::PreferencesGroup`
+ components: Add `SimpleComboBox` type as a more idiomatic wrapper around `gtk::ComboBoxText`
+ core: Append children for `gtk::Dialog` to its content area instead of using `set_child`
+ core: Remove `input` and `output` fields on `ComponentSender` and `FactoryComponentSender` in favor of `input_sender` and `output_sender` methods
+ core: Make `ComponentSender` and `FactoryComponentSender` structs instead of type aliases
+ core: Add a `prelude` module that contains commonly imported traits and types
+ core: Increase MSRV to 1.63 to match the gtk4 crate
+ core: Implement RelmContainerExt for Leaflet, Carousel and TabView
+ components: Port `OpenButton` to 0.5
+ core: Add `iter()` method to `FactoryVecDeque`
+ core: Rename `ParentMsg` and `output_to_parent_msg` to `ParentInput` and `output_to_parent_input`, respectively.
+ core: Do not call `gtk_init` and `adw_init` in favor of the application startup handler
+ core: Remove `Application` type alias in favor of `gtk::Application`
+ core: Make `app` field on `RelmApp` private
+ core: Use late initialization for transient_for and its native variant
+ core: Add getter for global application to simplify graceful shutdown of applications
+ core: Add MessageBroker type to allow communication between components on different levels
+ core: Rename InitParams to Init in SimpleComponent and Worker too
+ core: Return a clone of the `DynamicIndex` after inserting into a factory
+ macros: Fix returned widgets assignment in the view macro

## 0.5.0-beta.2 - 2022-8-12

+ core: Rename InitParams to Init
+ core: Add oneshot_command method to ComponentSender
+ core: Pass senders by value
+ core: Make factories use FactoryComponentSender instead of individual senders for input and output
+ core: Remove generics from FactoryComponent
+ core: Implement FactoryView for adw::Carousel
+ macros: Fix unsoundness with thread local memory
+ components: Complete port to 0.5
+ examples: More examples ported to 0.5

## 0.5.0-beta.1 - 2022-7-26

+ core: The Component trait replaces AppUpdate, ComponentUpdate, AsyncComponentUpdate, MessageHandler, MicroModel, MicroWidgets, Components and Widgets
+ core: Replace FactoryPrototype with FactoryComponent
+ core: Drop FactoryVec and make FactoryVecDeque easier to use
+ core: Introduce commands
+ core: Improved component initialization and lifecycle
+ macros: Replace iterate, track and watch with attributes
+ macros: Replace args! with only parenthesis
+ macros: Improved macro syntax
+ examples: Many rewrites for the new version

## 0.4.4 - 2022-3-30

## Changed

+ all: Repositories were transferred to the Relm4 organization

### Fixed

+ macros: Don't interpret expr != expr as macro
+ core: Always initialize GTK/Libadwaita before running apps
+ macros: Some doc link fixes

## 0.4.3 - 2022-3-13

### Added

+ core: Add WidgetRef trait to make AsRef easier accessible for widgets
+ macros: Destructure widgets in Widgets::view

### Fixed

+ macros: Use correct widget type in derive macro for components
+ macros: Fix parsing of `property: value == other,` expressions
+ core: Fixed the position type for TabView
+ core: Fixed state changes in FactoryVec (by [V02460](https://github.com/V02460))
+ macros: Parse whole expressions instead of just literals

## 0.4.2 - 2022-2-4

### Added

+ macros: The view macro now allows dereferencing widgets with *

### Fixed

+ core: Fixed clear method of FactoryVec
+ macros: The micro_component macro now parses post_view correctly
+ macros: Fix the ordering of properties in the view macro
+ macros: Fix the ordering of widget assignments in the view macro

## 0.4.1 - 2022-1-17

#### Added

+ macros: Improved documentation

### Fixed

+ core: Action macros now include the required traits themselves
+ macros: Allow connecting events in the view macro

## 0.4.0 - 2022-1-16

### Added

+ all: Update gtk4-rs to v0.4
+ core: Introduce the "macro" feature as alternative to using relm4-macros separately
+ macros: Add a macros for MicroComponents and Factories
+ macros: Add a post_view function to execute code after the view code of the macro
+ macros: Allow using the view and menu macros independently from the widget macro
+ macros: Allow using mutable widgets in view
+ macros: Improve error messages for anonymous widgets

### Changed

+ core: Renamed methods of the FactoryPrototype trait to better match with the rest of Relm4
+ macros: manual_view is now called pre_view
+ book: Reworked introduction and first chapter

### Fixed

+ core: Fix panic caused by the clear method of FactoryVecDeque

## 0.4.0-beta.3 - 2021-12-28

### Added

+ core: A factory view implementation for libadwaita's StackView
+ macros: Allow early returns in manual_view (by [euclio](https://github.com/euclio))

### Changed

+ core: Make GTK's command line argument handling optional (by [euclio](https://github.com/euclio))
+ core: DynamicIndex now implements Send but panics when used on other threads

## 0.4.0-beta.2 - 2021-11-26

+ macros: Add optional returned widget syntax

## 0.4.0-beta.1 - 2021-11-21

### Added

+ core: Micro components
+ core: Type safe actions API
+ macros: Menu macro for creating menus
+ macros: New returned widget syntax
+ examples Micro components example

### Changed

+ core: Initialize widgets from the outermost components to the app
+ macros: component! removed and parent! was added instead

### Removed

+ core: RelmComponent::with_new_thread

## 0.2.1 - 2021-10-17

### Added

+ core: Added sender method to RelmComponent
+ macros: New shorthand tracker syntax
+ macros: Allow generic function parameters in properties

### Changed

+ core: Use adw::Application when "libadwaita" feature is active

## 0.2.0 - 2021-10-09

### Changed

+ core: Pass model in connect_components function of the Widgets trait
+ core: Mini rework of factories
+ core: Removed DefaultWidgets trait in favor of Default implementations in gkt4-rs
+ book: Many book improvements by [tronta](https://github.com/tronta)

### Added

+ core: Added with_app method that allows passing an existing gtk::Application to Relm4
+ core: Methods to access the widgets of components
+ core: Re-export for gtk
+ macros: Support named arguments in the widget macro (by [mskorkowski](https://github.com/mskorkowski))
+ macros: Support usage of re-export paths in the widget macro (by [mskorkowski](https://github.com/mskorkowski))
+ macros: Added error message when confusing `=` and `:`
+ macros: Allow usage of visibilities other than pub
+ macros: New pre_connect_components and post_connect_components for manual components code

### Fixed

+ macros: Parsing the first widget should now always work as expected
+ macros: [#20](https://github.com/Relm4/relm4/issues/20) Fix wrong order when using components in the widget macro

## 0.1.0 - 2021-09-06

### Added

+ core: Added message handler type
+ core: More methods for factory data structures
+ macros: Add syntax for connecting events with components
+ examples: Stack example
+ book: Added macro expansion chapter

### Changed

+ book: Added message handler chapter and reworked the threads and async chapter
+ book: Many book improvements by [tronta](https://github.com/tronta)
+ core: The send! macro no longer clones the sender
+ macros: Make fields of public widgets public
+ components: Use &'static str instead of String for configurations
+ examples: Many improvements

### Fixed

+ macros: Use fully qualified syntax for factories
+ macros: Passing additional arguments now works for components and other properties, too.

## 0.1.0-beta.9 - 2021-08-24

### Added

+ components: Open button with automatic recent files list
+ components: Removed trait duplication and added more docs
+ core: Iterators added to factory data structures
+ core: More widgets added as FactoryView

### Changed

+ book: Many book improvements by [tronta](https://github.com/tronta)
+ core: Removed class name methods from WidgetPlus [#14](https://github.com/Relm4/relm4/pull/14)

### Fixed

+ macros: Parsing additional fields should be more stable now
+ macros: Widgets can not include comments at the top

## 0.1.0-beta.8 - 2021-08-20

### Added

+ core: Support for libadwaita 🎉
+ macros: Fully qualified syntax for trait disambiguation
+ macros: Allow passing additional arguments to widget initialization (useful e.g. for grids)
+ book: Reusable components and widget macro reference chapters

### Changed

+ macros: Improved error messages

## 0.1.0-beta.7 - 2021-08-19

### Added

+ book: Factory, components, worker and thread + async chapters

### Changed

+ core: get and get_mut of FactoryVec and FactoryVecDeque now return an Option to prevent panics

### Fixed

+ macros: Fixed components
+ core: Fixed unsound removal of elements in FactoryVecDeque


## 0.1.0-beta.6 - 2021-08-18

### Changed

+ core: Improved and adjusted the FactoryPrototype trait

### Added

+ core: Added the FactoryListView trait for more flexibility
+ core: Added a FactoryVecDeque container
+ core: Implemented FactoryView and FactoryListView for more widgets
+ examples: More examples

### Fixed

+ macros: Fixed the factory! macro

## 0.1.0-beta.5 - 2021-08-15

### Added

+ core: Drawing handler for gtk::DrawingArea
+ core: New CSS methods in WidgetPlus trait
+ examples: Many new examples

### Changed

+ core: Many doc improvements
+ macros: Improved tracker! macro<|MERGE_RESOLUTION|>--- conflicted
+++ resolved
@@ -2,12 +2,9 @@
 
 ## Unreleased
 
-<<<<<<< HEAD
 + core: Add convenience getter-methods to Controller
-=======
 + macros: Add shorthand syntax for simple input messages
 + core: Improve `SharedState` interface and prefer method names related to `RwLock`
->>>>>>> e9725b86
 + macros: Don't generate dead code in the widgets struct
 + macros: Improve error reporting on invalid trait implementations
 + macros: Add chain attribute for properties
