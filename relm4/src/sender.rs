// Copyright 2022 System76 <info@system76.com>
// SPDX-License-Identifier: MIT or Apache-2.0

//! Contains various flavors of channels to send messages between components and workers.

use std::future::Future;
use std::sync::Arc;

use crate::component::AsyncComponent;
use crate::factory::{AsyncFactoryComponent, FactoryComponent};
use crate::{Component, Sender, ShutdownReceiver};

/// Contains senders to send and receive messages from a [`Component`].
#[derive(Debug)]
pub struct ComponentSender<C: Component> {
    shared: Arc<ComponentSenderInner<C::Input, C::Output, C::CommandOutput>>,
}

impl<C: Component> ComponentSender<C> {
    pub(crate) fn new(
        input_tx: Sender<C::Input>,
        output_tx: Sender<C::Output>,
        command_tx: Sender<C::CommandOutput>,
        shutdown_tx: ShutdownReceiver,
    ) -> Self {
        Self {
            shared: Arc::new(ComponentSenderInner {
                input: input_tx,
                output: output_tx,
                command: command_tx,
                shutdown: shutdown_tx,
            }),
        }
    }

    /// Spawns an asynchronous command.
    /// You can bind the the command to the lifetime of the component
    /// by using a [`ShutdownReceiver`].
    pub fn command<Cmd, Fut>(&self, cmd: Cmd)
    where
        Cmd: FnOnce(Sender<C::CommandOutput>, ShutdownReceiver) -> Fut + Send + 'static,
        Fut: Future<Output = ()> + Send,
    {
        self.shared.command(cmd);
    }

    /// Spawns a synchronous command.
    ///
    /// This is particularly useful for CPU-intensive background jobs that
    /// need to run on a thread-pool in the background.
    ///
    /// The command will always complete, so it's better to
    /// call [`try_send`](Sender::try_send) if you expect the component
    /// to be dropped while the command is running.
    pub fn sync_command<Cmd>(&self, cmd: Cmd)
    where
        Cmd: FnOnce(Sender<C::CommandOutput>) + Send + 'static,
    {
        self.shared.sync_command(cmd);
    }

    /// Spawns a future that will be dropped as soon as the component is shut down.
    ///
    /// Essentially, this is a simpler version of [`Self::command()`].
    pub fn oneshot_command<Fut>(&self, future: Fut)
    where
        Fut: Future<Output = C::CommandOutput> + Send + 'static,
    {
        self.shared.oneshot_command(future);
    }

    /// Spawns a synchronous command that will be dropped as soon as the component is shut down.
    ///
    /// Essentially, this is a simpler version of [`Self::sync_command()`].
    pub fn sync_oneshot_command<Cmd>(&self, command: Cmd)
    where
        Cmd: FnOnce() -> C::CommandOutput + Send + 'static,
    {
        self.shared.sync_oneshot_command(command);
    }

    /// Emit an input to the component.
    pub fn input(&self, message: C::Input) {
        self.shared.input.send(message);
    }

    /// Retrieve the sender for input messages.
    ///
    /// Useful to forward inputs from another component. If you just need to send input messages,
    /// [`input`][Self::input] is more concise.
    #[must_use]
    pub fn input_sender(&self) -> &Sender<C::Input> {
        &self.shared.input
    }

    /// Emit an output to the component.
    pub fn output(&self, message: C::Output) {
        self.shared.output.send(message);
    }

    /// Retrieve the sender for output messages.
    ///
    /// Useful to forward outputs from another component. If you just need to send output messages,
    /// [`output`][Self::output] is more concise.
    #[must_use]
    pub fn output_sender(&self) -> &Sender<C::Output> {
        &self.shared.output
    }
}

impl<C: Component> Clone for ComponentSender<C> {
    fn clone(&self) -> Self {
        Self {
            shared: Arc::clone(&self.shared),
        }
    }
}

/// Contain senders to send and receive messages from a [`FactoryComponent`].
#[derive(Debug)]
pub struct FactoryComponentSender<C: FactoryComponent> {
    shared: Arc<ComponentSenderInner<C::Input, C::Output, C::CommandOutput>>,
}

impl<C: FactoryComponent> FactoryComponentSender<C> {
    pub(crate) fn new(
        input_tx: Sender<C::Input>,
        output_tx: Sender<C::Output>,
        command_tx: Sender<C::CommandOutput>,
        shutdown_tx: ShutdownReceiver,
    ) -> Self {
        Self {
            shared: Arc::new(ComponentSenderInner {
                input: input_tx,
                output: output_tx,
                command: command_tx,
                shutdown: shutdown_tx,
            }),
        }
    }

    /// Spawns a command.
    /// You can bind the the command to the lifetime of the factory component
    /// by using a [`ShutdownReceiver`].
    pub fn command<Cmd, Fut>(&self, cmd: Cmd)
    where
        Cmd: FnOnce(Sender<C::CommandOutput>, ShutdownReceiver) -> Fut + Send + 'static,
        Fut: Future<Output = ()> + Send,
    {
        self.shared.command(cmd);
    }

    /// Spawns a synchronous command.
    ///
    /// This is particularly useful for CPU-intensive background jobs that
    /// need to run on a thread-pool in the background.
    ///
    /// The command will always complete, so it's better to
    /// call [`try_send`](Sender::try_send) if you expect the component
    /// to be dropped while the command is running.
    pub fn sync_command<Cmd>(&self, cmd: Cmd)
    where
        Cmd: FnOnce(Sender<C::CommandOutput>) + Send + 'static,
    {
        self.shared.sync_command(cmd);
    }

    /// Spawns a future that will be dropped as soon as the factory component is shut down.
    ///
    /// Essentially, this is a simpler version of [`Self::command()`].
    pub fn oneshot_command<Fut>(&self, future: Fut)
    where
        Fut: Future<Output = C::CommandOutput> + Send + 'static,
    {
        self.shared.oneshot_command(future);
    }

    /// Emit an input to the component.
    pub fn input(&self, message: C::Input) {
        self.shared.input.send(message);
    }

    /// Spawns a synchronous command that will be dropped as soon as the factory component is shut down.
    ///
    /// Essentially, this is a simpler version of [`Self::sync_command()`].
    pub fn sync_oneshot_command<Cmd>(&self, command: Cmd)
    where
        Cmd: FnOnce() -> C::CommandOutput + Send + 'static,
    {
        self.shared.sync_oneshot_command(command);
    }

    /// Retrieve the sender for input messages.
    ///
    /// Useful to forward inputs from another component. If you just need to send input messages,
    /// [`input`][Self::input] is more concise.
    #[must_use]
    pub fn input_sender(&self) -> &Sender<C::Input> {
        &self.shared.input
    }

    /// Emit an output to the component.
    pub fn output(&self, message: C::Output) {
        self.shared.output.send(message);
    }

    /// Retrieve the sender for output messages.
    ///
    /// Useful to forward outputs from another component. If you just need to send output messages,
    /// [`output`][Self::output] is more concise.
    #[must_use]
    pub fn output_sender(&self) -> &Sender<C::Output> {
        &self.shared.output
    }
}

impl<C: FactoryComponent> Clone for FactoryComponentSender<C> {
    fn clone(&self) -> Self {
        Self {
            shared: Arc::clone(&self.shared),
        }
    }
}

// Contains senders used by the component.
#[derive(Debug)]
struct ComponentSenderInner<Input, Output, Cmd> {
    /// Emits command outputs
    command: Sender<Cmd>,

    /// Emits component inputs
    input: Sender<Input>,

    /// Emits component outputs
    output: Sender<Output>,

    shutdown: ShutdownReceiver,
}

impl<Input, Output, CommandOutput: Send + 'static>
    ComponentSenderInner<Input, Output, CommandOutput>
{
    fn command<Cmd, Fut>(&self, cmd: Cmd)
    where
        Cmd: FnOnce(Sender<CommandOutput>, ShutdownReceiver) -> Fut + Send + 'static,
        Fut: Future<Output = ()> + Send,
    {
        let recipient = self.shutdown.clone();
        let sender = self.command.clone();
        crate::spawn(async move {
            cmd(sender, recipient).await;
        });
    }

    fn sync_command<Cmd>(&self, cmd: Cmd)
    where
        Cmd: FnOnce(Sender<CommandOutput>) + Send + 'static,
    {
        let sender = self.command.clone();
        crate::spawn_blocking(move || cmd(sender));
    }

    fn oneshot_command<Fut>(&self, future: Fut)
    where
        Fut: Future<Output = CommandOutput> + Send + 'static,
    {
        // Async closures would be awesome here...
        self.command(move |out, shutdown| {
            shutdown
                .register(async move { out.send(future.await) })
                .drop_on_shutdown()
        });
    }
<<<<<<< HEAD

    fn sync_oneshot_command<Cmd>(&self, cmd: Cmd)
    where
        Cmd: FnOnce() -> CommandOutput + Send + 'static,
    {
        let handle = crate::spawn_blocking(cmd);
        self.oneshot_command(async move { handle.await.unwrap() })
=======
}

/// Contains senders to send and receive messages from a [`Component`].
#[derive(Debug)]
pub struct AsyncComponentSender<C: AsyncComponent> {
    shared: Arc<ComponentSenderInner<C::Input, C::Output, C::CommandOutput>>,
}

impl<C: AsyncComponent> AsyncComponentSender<C> {
    pub(crate) fn new(
        input_tx: Sender<C::Input>,
        output_tx: Sender<C::Output>,
        command_tx: Sender<C::CommandOutput>,
        shutdown_tx: ShutdownReceiver,
    ) -> Self {
        Self {
            shared: Arc::new(ComponentSenderInner {
                input: input_tx,
                output: output_tx,
                command: command_tx,
                shutdown: shutdown_tx,
            }),
        }
    }

    /// Spawns a command.
    /// You can bind the the command to the lifetime of the component
    /// by using a [`ShutdownReceiver`].
    pub fn command<Cmd, Fut>(&self, cmd: Cmd)
    where
        Cmd: FnOnce(Sender<C::CommandOutput>, ShutdownReceiver) -> Fut + Send + 'static,
        Fut: Future<Output = ()> + Send,
    {
        self.shared.command(cmd);
    }

    /// Spawns a future that will be dropped as soon as the component is shut down.
    ///
    /// Essentially, this is a simpler version of [`Self::command()`].
    pub fn oneshot_command<Fut>(&self, future: Fut)
    where
        Fut: Future<Output = C::CommandOutput> + Send + 'static,
    {
        self.shared.oneshot_command(future);
    }

    /// Emit an input to the component.
    pub fn input(&self, message: C::Input) {
        self.shared.input.send(message);
    }

    /// Retrieve the sender for input messages.
    ///
    /// Useful to forward inputs from another component. If you just need to send input messages,
    /// [`input`][Self::input] is more concise.
    #[must_use]
    pub fn input_sender(&self) -> &Sender<C::Input> {
        &self.shared.input
    }

    /// Emit an output to the component.
    pub fn output(&self, message: C::Output) {
        self.shared.output.send(message);
    }

    /// Retrieve the sender for output messages.
    ///
    /// Useful to forward outputs from another component. If you just need to send output messages,
    /// [`output`][Self::output] is more concise.
    #[must_use]
    pub fn output_sender(&self) -> &Sender<C::Output> {
        &self.shared.output
    }
}

impl<C: AsyncComponent> Clone for AsyncComponentSender<C> {
    fn clone(&self) -> Self {
        Self {
            shared: Arc::clone(&self.shared),
        }
    }
}

/// Contain senders to send and receive messages from a [`FactoryComponent`].
#[derive(Debug)]
pub struct AsyncFactoryComponentSender<C: AsyncFactoryComponent> {
    shared: Arc<ComponentSenderInner<C::Input, C::Output, C::CommandOutput>>,
}

impl<C: AsyncFactoryComponent> AsyncFactoryComponentSender<C> {
    pub(crate) fn new(
        input_tx: Sender<C::Input>,
        output_tx: Sender<C::Output>,
        command_tx: Sender<C::CommandOutput>,
        shutdown_tx: ShutdownReceiver,
    ) -> Self {
        Self {
            shared: Arc::new(ComponentSenderInner {
                input: input_tx,
                output: output_tx,
                command: command_tx,
                shutdown: shutdown_tx,
            }),
        }
    }

    /// Spawns a command.
    /// You can bind the the command to the lifetime of the component
    /// by using a [`ShutdownReceiver`].
    pub fn command<Cmd, Fut>(&self, cmd: Cmd)
    where
        Cmd: FnOnce(Sender<C::CommandOutput>, ShutdownReceiver) -> Fut + Send + 'static,
        Fut: Future<Output = ()> + Send,
    {
        self.shared.command(cmd);
    }

    /// Spawns a future that will be dropped as soon as the component is shut down.
    ///
    /// Essentially, this is a simpler version of [`Self::command()`].
    pub fn oneshot_command<Fut>(&self, future: Fut)
    where
        Fut: Future<Output = C::CommandOutput> + Send + 'static,
    {
        self.shared.oneshot_command(future);
    }

    /// Emit an input to the component.
    pub fn input(&self, message: C::Input) {
        self.shared.input.send(message);
    }

    /// Retrieve the sender for input messages.
    ///
    /// Useful to forward inputs from another component. If you just need to send input messages,
    /// [`input`][Self::input] is more concise.
    #[must_use]
    pub fn input_sender(&self) -> &Sender<C::Input> {
        &self.shared.input
    }

    /// Emit an output to the component.
    pub fn output(&self, message: C::Output) {
        self.shared.output.send(message);
    }

    /// Retrieve the sender for output messages.
    ///
    /// Useful to forward outputs from another component. If you just need to send output messages,
    /// [`output`][Self::output] is more concise.
    #[must_use]
    pub fn output_sender(&self) -> &Sender<C::Output> {
        &self.shared.output
    }
}

impl<C: AsyncFactoryComponent> Clone for AsyncFactoryComponentSender<C> {
    fn clone(&self) -> Self {
        Self {
            shared: Arc::clone(&self.shared),
        }
>>>>>>> 1fbd8d73
    }
}<|MERGE_RESOLUTION|>--- conflicted
+++ resolved
@@ -271,7 +271,6 @@
                 .drop_on_shutdown()
         });
     }
-<<<<<<< HEAD
 
     fn sync_oneshot_command<Cmd>(&self, cmd: Cmd)
     where
@@ -279,7 +278,7 @@
     {
         let handle = crate::spawn_blocking(cmd);
         self.oneshot_command(async move { handle.await.unwrap() })
-=======
+    }
 }
 
 /// Contains senders to send and receive messages from a [`Component`].
@@ -441,6 +440,5 @@
         Self {
             shared: Arc::clone(&self.shared),
         }
->>>>>>> 1fbd8d73
     }
 }